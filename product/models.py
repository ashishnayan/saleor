--- conflicted
+++ resolved
@@ -15,78 +15,6 @@
 
 from utils.models import Subtyped
 
-<<<<<<< HEAD
-class NotApplicable(ValueError):
-    pass
-
-
-class SubtypedQuerySet(QuerySet):
-
-    def find_subclasses(self, root):
-        for a in dir(root):
-            try:
-                attr = getattr(root, a)
-            except AttributeError:
-                continue
-            if isinstance(attr, SingleRelatedObjectDescriptor):
-                child = attr.related.model
-                if (issubclass(child, root) and
-                        child is not root):
-                    yield a
-                    for s in self.find_subclasses(child):
-                        yield '%s__%s' % (a, s)
-
-    def subcast(self, obj):
-        subtype = obj
-        while True:
-            root = type(subtype)
-            last_root = root
-            for a in dir(root):
-                try:
-                    attr = getattr(root, a)
-                except AttributeError:
-                    continue
-                if isinstance(attr, SingleRelatedObjectDescriptor):
-                    child = attr.related.model
-                    if (issubclass(child, root) and
-                            child is not root):
-                        try:
-                            next_type = getattr(subtype, a)
-                        except models.ObjectDoesNotExist:
-                            pass
-                        else:
-                            subtype = next_type
-                            break
-            if root == last_root:
-                break
-        return subtype
-
-    def iterator(self, subclass=True):
-        subclasses = list(self.find_subclasses(self.model))
-        if subclasses and subclass:
-            # https://code.djangoproject.com/ticket/16572
-            related = self.select_related(*subclasses)
-            for obj in related.iterator(subclass=False):
-                yield obj
-        else:
-            objs = super(SubtypedQuerySet, self).iterator()
-            for obj in objs:
-                yield self.subcast(obj)
-
-
-class SubtypedManager(models.Manager):
-
-    use_for_related_fields = True
-
-    def get_query_set(self):
-        return SubtypedQuerySet(self.model)
-
-
-class Subtyped(models.Model):
-
-    objects = SubtypedManager()
-=======
->>>>>>> 3cbb3450
 
 class NotApplicable(ValueError):
     pass
@@ -201,7 +129,6 @@
             str(self.discount), self.name)
 
 
-
 def get_product_discounts(product, **kwargs):
     for discount in FixedProductDiscount.objects.for_product(product):
         try:
