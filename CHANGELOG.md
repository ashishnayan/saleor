--- conflicted
+++ resolved
@@ -2,7 +2,6 @@
 All notable, unreleased changes to this project will be documented in this file. For the released changes, please visit the [Releases](https://github.com/mirumee/saleor/releases) page.
 
 ## [Unreleased]
-<<<<<<< HEAD
 Use `PermissionEnum` as input parameter type for `permissions` field - #3434 by @maarcingebala
 Fix minor visual bugs in Dashboard 2.0 - #3433 by @dominik-zeglen
 Display warning if order draft has missing data - #3431 by @dominik-zeglen
@@ -12,7 +11,6 @@
 Do not show `Pay For Order` if order is partly paid since partial payment is not supported - #3398 by @jxltom
 Improve several payment validations - #3418 by @jxltom
 Add Stripe payment gateway - #3408 by @jxltom
-=======
 - Use `PermissionEnum` as input parameter type for `permissions` field - #3434 by @maarcingebala
 - Fix minor visual bugs in Dashboard 2.0 - #3433 by @dominik-zeglen
 - Display warning if order draft has missing data - #3431 by @dominik-zeglen
@@ -23,5 +21,4 @@
 - Add alt text to `Product` `thumbnail` and `background_image` of `Collection` and `Category` - #3429 by @fowczarek
 - Improve several payment validations - #3418 by @jxltom
 - Fix decimal value argument in GraphQL = #3457 by @fowczarek
-- Bump `urllib3` and `elasticsearch` to latest versions - #3460 by @maarcingebala
->>>>>>> bf652d7d
+- Bump `urllib3` and `elasticsearch` to latest versions - #3460 by @maarcingebala