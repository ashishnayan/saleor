from django.conf import settings
from django.conf.urls import include, url
from django.conf.urls.i18n import i18n_patterns
from django.conf.urls.static import static
from django.contrib.sitemaps.views import sitemap
from django.contrib.staticfiles.views import serve
from django.views.decorators.csrf import csrf_exempt
from django.views.i18n import JavaScriptCatalog, set_language

from .account.urls import urlpatterns as account_urls
from .checkout.urls import (
    cart_urlpatterns as cart_urls, checkout_urlpatterns as checkout_urls)
from .core.sitemaps import sitemaps
from .core.urls import urlpatterns as core_urls
from .dashboard.urls import urlpatterns as dashboard_urls
from .data_feeds.urls import urlpatterns as feed_urls
from .graphql.api import schema
from .graphql.file_upload.views import FileUploadGraphQLView
from .order.urls import urlpatterns as order_urls
from .page.urls import urlpatterns as page_urls
from .product.urls import urlpatterns as product_urls
from .search.urls import urlpatterns as search_urls

handler404 = 'saleor.core.views.handle_404'

non_translatable_urlpatterns = [
    url(r'^dashboard/',
        include((dashboard_urls, 'dashboard'), namespace='dashboard')),
<<<<<<< HEAD
    url(r'^graphql/', csrf_exempt(ModifiedGraphQLView.as_view(
        schema=schema, graphiql=True)), name='api'),
=======
    url(r'^graphql/', csrf_exempt(FileUploadGraphQLView.as_view(
        schema=schema, graphiql=settings.DEBUG)), name='api'),
>>>>>>> 0d508362
    url(r'^sitemap\.xml$', sitemap, {'sitemaps': sitemaps},
        name='django.contrib.sitemaps.views.sitemap'),
    url(r'^i18n/$', set_language, name='set_language'),
    url('', include('social_django.urls', namespace='social'))]

translatable_urlpatterns = [
    url(r'^', include(core_urls)),
    url(r'^cart/', include((cart_urls, 'cart'), namespace='cart')),
    url(r'^checkout/',
        include((checkout_urls, 'checkout'), namespace='checkout')),
    url(r'^jsi18n/$', JavaScriptCatalog.as_view(), name='javascript-catalog'),
    url(r'^order/', include((order_urls, 'order'), namespace='order')),
    url(r'^page/', include((page_urls, 'page'), namespace='page')),
    url(r'^products/',
        include((product_urls, 'product'), namespace='product')),
    url(r'^account/',
        include((account_urls, 'account'), namespace='account')),
    url(r'^feeds/',
        include((feed_urls, 'data_feeds'), namespace='data_feeds')),
    url(r'^search/', include((search_urls, 'search'), namespace='search')),
    url(r'', include('payments.urls'))]

urlpatterns = non_translatable_urlpatterns + i18n_patterns(
    *translatable_urlpatterns)

if settings.DEBUG:
    import debug_toolbar
    urlpatterns += [
        url(r'^__debug__/', include(debug_toolbar.urls)),
        # static files (images, css, javascript, etc.)
        url(r'^static/(?P<path>.*)$', serve)] + static(
            settings.MEDIA_URL, document_root=settings.MEDIA_ROOT)

if settings.ENABLE_SILK:
    urlpatterns += [
        url(r'^silk/', include('silk.urls', namespace='silk'))]<|MERGE_RESOLUTION|>--- conflicted
+++ resolved
@@ -26,13 +26,8 @@
 non_translatable_urlpatterns = [
     url(r'^dashboard/',
         include((dashboard_urls, 'dashboard'), namespace='dashboard')),
-<<<<<<< HEAD
-    url(r'^graphql/', csrf_exempt(ModifiedGraphQLView.as_view(
+    url(r'^graphql/', csrf_exempt(FileUploadGraphQLView.as_view(
         schema=schema, graphiql=True)), name='api'),
-=======
-    url(r'^graphql/', csrf_exempt(FileUploadGraphQLView.as_view(
-        schema=schema, graphiql=settings.DEBUG)), name='api'),
->>>>>>> 0d508362
     url(r'^sitemap\.xml$', sitemap, {'sitemaps': sitemaps},
         name='django.contrib.sitemaps.views.sitemap'),
     url(r'^i18n/$', set_language, name='set_language'),
